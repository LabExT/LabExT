#!/usr/bin/env python3
# -*- coding: utf-8 -*-
"""
LabExT  Copyright (C) 2021  ETH Zurich and Polariton Technologies AG
This program is free software and comes with ABSOLUTELY NO WARRANTY; for details see LICENSE file.
"""

from typing import TYPE_CHECKING
<<<<<<< HEAD

=======
>>>>>>> 457f9291
from tkinter import Frame, Toplevel, OptionMenu, Button, StringVar, Scrollbar, Canvas

from LabExT.View.LiveViewer.LiveViewerPlot import LiveViewerPlot
from LabExT.View.Controls.ParameterTable import ParameterTable

if TYPE_CHECKING:
    from tkinter import Tk
    from LabExT.View.LiveViewer.LiveViewerController import LiveViewerController
    from LabExT.View.LiveViewer.LiveViewerModel import LiveViewerModel
    from LabExT.ExperimentManager import ExperimentManager
else:
    Tk = None
    LiveViewerController = None
    LiveViewerModel = None
    ExperimentManager = None

if TYPE_CHECKING:
    from LabExT.View.LiveViewer.LiveViewerController import LiveViewerController
else:
    LiveViewerController = None


class LiveViewerView:
    """
    Viewer class for the live viewer. Contains all functionality related to widgets.
    """

    def __init__(self, root: Tk, controller: LiveViewerController, model: LiveViewerModel, experiment_manager: ExperimentManager):
        """Constructor.

        Parameters
        ----------
        root : Tk
            Tkinter root window
        controller :
            The Live viewer controller
        model :
            The Live viewer model
        experiment_manager : ExperimentManager
            Current instance of ExperimentManager
        """
        self.root: Tk = root
        self.controller: LiveViewerController = controller
        self.model: LiveViewerModel = model
        self.experiment_manager: ExperimentManager = experiment_manager

        self.main_window = LiveViewerMainWindow(self.root, controller, model)


class LiveViewerMainWindow(Toplevel):
    """
    The main window itself. Inherits from TopLevel and acts as a standalone window.
    """

    def __init__(self, root: Tk, controller: LiveViewerController, model: LiveViewerModel):
        """Constructor.

        Parameters
        ----------
        root : Tk
            Tkinter root window
        controller :
            The Live viewer controller
        model :
            The Live viewer model
        """
        Toplevel.__init__(self, root)
        self.controller: LiveViewerController = controller
        ws, hs = root.winfo_screenwidth(), root.winfo_screenheight()
        # limit window size - otherwise performance suffers heavily on large-screen systems
        w = ws if ws < 2000 else 2000
        h = hs if hs < 1200 else 1200
        self.geometry(f"{w:d}x{h:d}+{int((ws-w)/2)}+{int((hs-h)/2)}")
        self.lift()
        # self.attributes('-topmost', 'true')
        # self.protocol('WM_DELETE_WINDOW', self.controller.close_wizard)
        self.bind("<F1>", self.controller.experiment_manager.show_documentation)

        self.main_frame = MainFrame(self, controller, model)
        self.main_frame.grid(row=0, column=0, padx=2, pady=2, sticky="NESW")
        self.grid_rowconfigure(0, weight=1)  # this needed to be added
        self.grid_columnconfigure(0, weight=1)

        self.lift()

    def destroy(self):
        """
        Overloading of the destroy operator. Makes sure, that all parameters are saved and the instruments closed.
        """
        self.main_frame.plot_wrapper.stop_animation()
        self.controller.close_all_instruments()
        self.controller.save_parameters()
        Toplevel.destroy(self)


class MainFrame(Frame):
    """
    The main Frame. Contains all other smaller frames.
    """

    def __init__(self, parent: Tk, controller: LiveViewerController, model: LiveViewerModel):
        """Constructor.

        Parameters
        ----------
        parent : Tk
            Tkinter parent frame
        controller :
            The Live viewer controller
        model :
            The Live viewer model
        """
        Frame.__init__(self, parent)

        # add the selector bar
        self.control_wrapper = ControlFrame(self, controller, model)
        self.control_wrapper.grid(row=0, column=1, padx=2, pady=2, sticky="NESW")

        # add the plot window
        self.plot_wrapper = LiveViewerPlot(self, model=model)
        self.plot_wrapper.grid(row=0, column=0, padx=2, pady=2, sticky="NESW")
        self.grid_rowconfigure(0, weight=1)
        self.grid_columnconfigure(0, weight=1)


class ControlFrame(Frame):
    """
    The control Frame. Contains all cards.

    ToDo: this control frame currently bugs when turning MouseWheel, we might need to disable
    see https://gist.github.com/JackTheEngineer/81df334f3dcff09fd19e4169dd560c59
    """

    def __init__(self, parent: Tk, controller: LiveViewerController, model: LiveViewerModel):
        """Constructor.

        Parameters
        ----------
        parent : Tk
            Tkinter parent frame
        controller :
            The Live viewer controller
        model :
            The Live viewer model
        """
<<<<<<< HEAD
        self.model = model
=======
        self.model: LiveViewerModel = model
>>>>>>> 457f9291
        self.controller: LiveViewerController = controller
        Frame.__init__(self, parent)

        # add the CardManager
        self.cardM = CardManager(self, controller, model)
        self.cardM.grid(row=0, column=0, sticky="NEW", pady=(12, 20))

        self.pause_button = Button(self, text="Pause Plotting", command=self.controller.toggle_plotting_active)
        self.pause_button.grid(row=2, column=0, sticky="SEW", pady=(12, 1))

        self.save_button = Button(self, text="Save current Data", command=self.controller.create_snapshot)
        self.save_button.grid(row=3, column=0, sticky="SEW", pady=(1, 20))

        self.card_full_container = Frame(self)
        self.card_full_container.grid(row=1, column=0, sticky="NESW")
        self.columnconfigure(0, weight=1)
        self.rowconfigure(1, weight=1)

        vscrollbar = Scrollbar(self.card_full_container, orient="vertical")
        vscrollbar.pack(side="right", fill="y")

        self.canvas = Canvas(self.card_full_container, yscrollcommand=vscrollbar.set)
        self.canvas.pack(side="left", fill="y")

        vscrollbar.config(command=self.canvas.yview)

        # Make the canvas expandable
        self.card_full_container.grid_rowconfigure(0, weight=1)
        self.card_full_container.grid_columnconfigure(0, weight=1)

        # Create the canvas contents
        self.content_carrier = Frame(self.canvas)

        # add the content frame to the canvas
        self.canvas.create_window(0, 0, window=self.content_carrier, anchor="nw")

        self.set_cards()

    def set_cards(self):
        """
        Function to render all cards from the correlating model
        """
        for i, (card_title, card) in enumerate(self.model.cards):
            if card is not None:
                continue
            # set up new card
            new_card = self.model.lvcards_classes[card_title](self.content_carrier, self.controller, self.model)
            self.model.cards[i] = (card_title, new_card)
            new_card.pack(side="top", anchor="nw", fill="x", pady=(0, 20))

            # when a card is newly created, we enable the GUI elements s.t. the user can set the parameters
            # this can only happen after the card has been rendered in the "pack" call above
            new_card.enable_settings_interaction()

        self.canvas.update()
        self.canvas.configure(scrollregion=self.canvas.bbox("all"))
        self.canvas.configure(width=self.canvas.bbox("all")[2])


class CardManager(Frame):
    """
    Card manager frame, containing buttons and menus to add more cards.
    """

    def __init__(self, parent: Tk, controller: LiveViewerController, model: LiveViewerModel):
        """Constructor.

        Parameters
        ----------
        parent : Tk
            Tkinter parent frame
        controller :
            The Live viewer controller
        model :
            The Live viewer model
        """
        self._root: Tk = parent
        self.model: LiveViewerModel = model
        self.parent: Tk = parent
        self.controller: LiveViewerController = controller
        Frame.__init__(self, parent, relief="groove", borderwidth=2)

        self.add_card_button = Button(self, text="Add Instrument", command=self.add_card)

        self.add_card_button.grid(row=0, column=0, sticky="EW")

        options = model.lvcards_classes

        self.selected_value = StringVar()
        self.selected_value.set([*options][0])

        self.card_selector = OptionMenu(self, self.selected_value, *[*options])

        self.card_selector.grid(row=1, column=0, sticky="EW")
        self.columnconfigure(0, weight=1)
        self.columnconfigure(1, weight=1)

        self.ptable = ParameterTable(self)
        self.ptable.title = "General Parameters"
        self.ptable.parameter_source = self.model.general_settings
        self.ptable.grid(row=0, column=1, sticky="NESW", padx=(12, 0))

        _update_settings_button = Button(
            self, text="Update Settings", command=lambda: self.controller.update_settings(self.ptable.to_meas_param())
        )
        _update_settings_button.grid(row=1, column=1, sticky="EW", padx=(12, 0))

    def add_card(self):
        """
        Wrapper function to add a new card.
        """
        self.model.cards.append((self.selected_value.get(), None))
        self.parent.set_cards()<|MERGE_RESOLUTION|>--- conflicted
+++ resolved
@@ -6,10 +6,6 @@
 """
 
 from typing import TYPE_CHECKING
-<<<<<<< HEAD
-
-=======
->>>>>>> 457f9291
 from tkinter import Frame, Toplevel, OptionMenu, Button, StringVar, Scrollbar, Canvas
 
 from LabExT.View.LiveViewer.LiveViewerPlot import LiveViewerPlot
@@ -155,11 +151,7 @@
         model :
             The Live viewer model
         """
-<<<<<<< HEAD
-        self.model = model
-=======
         self.model: LiveViewerModel = model
->>>>>>> 457f9291
         self.controller: LiveViewerController = controller
         Frame.__init__(self, parent)
 
