#!/usr/bin/env python3
# -*- coding: utf-8 -*-
"""
LabExT  Copyright (C) 2021  ETH Zurich and Polariton Technologies AG
This program is free software and comes with ABSOLUTELY NO WARRANTY; for details see LICENSE file.
"""

import logging
from platform import system
from tkinter import Frame, Menu, Checkbutton, \
    Label, StringVar, OptionMenu, LabelFrame, Button, scrolledtext

from LabExT.Logs.LoggingWidgetHandler import LoggingWidgetHandler
from LabExT.Utils import get_labext_version
from LabExT.View.Controls.ControlPanel import ControlPanel
from LabExT.View.Controls.CustomFrame import CustomFrame
from LabExT.View.Controls.ParameterTable import ParameterTable
from LabExT.View.Controls.PlotControl import PlotControl
from LabExT.View.MeasurementTable import MeasurementTable
from LabExT.View.MenuListener import MListener
from LabExT.View.ToDoTable import ToDoTable


class MainWindowContextMenu(Menu):
    """
    The context menu up top. Upon instantiation creates labels and submenus.
    """
    def __init__(self, parent, menu_listener):
        self.parent = parent
        self._menu_listener = menu_listener
        Menu.__init__(self, self.parent)
        self._file = Menu(self, tearoff=0)
        self._movement = Menu(self, tearoff=0)
        self._movement_new = Menu(self, tearoff=0)
        self._view = Menu(self, tearoff=0)
        self._settings = Menu(self, tearoff=0)
        self._help = Menu(self, tearoff=0)

        self.add_cascade(label="File", menu=self._file)
        self.add_cascade(label="Movement", menu=self._movement)
        self.add_cascade(label="Movement [Beta]", menu=self._movement_new)
        self.add_cascade(label="View", menu=self._view)
        self.add_cascade(label="Settings", menu=self._settings)
        self.add_cascade(label="Help", menu=self._help)

        self._file.add_command(
            label="New Experiment",
            command=self._menu_listener.client_new_experiment)
        self._file.add_command(
            label="Load Data", command=self._menu_listener.client_load_data)
        self._file.add_command(
            label="Import Chip",
            command=self._menu_listener.client_import_chip)
        self._file.add_command(
            label="Export Data",
            command=self._menu_listener.client_export_data)
        self._file.add_command(
            label="Quit",
            command=self._menu_listener.client_quit)

        self._movement_new.add_command(
            label="Configure Stages...",
            command=self._menu_listener.client_configure_mover)
<<<<<<< HEAD
=======
        self._movement_new.add_command(
            label="Calibrate Stages...",
            command=self._menu_listener.client_calibrate_mover)
>>>>>>> b8a4d12d

        self._movement.add_command(
            label="Configure Stages",
            command=self._menu_listener.client_configure_stages)
        self._movement.add_command(
            label="Define Chip-Stage Coordinate Transformation",
            command=self._menu_listener.client_transformation)
        self._movement.add_command(
            label="Move Stages Relative",
            command=self._menu_listener.client_move_stages)
        self._movement.add_command(
            label="Move Stages to Device",
            command=self._menu_listener.client_move_device)
        self._movement.add_command(
            label="Search for Peak (Ctrl+S)",
            command=self._menu_listener.client_search_for_peak)

        self._view.add_command(
            label="Open Extra Plots",
            command=self._menu_listener.client_extra_plots)
        self._view.add_command(
            label="Start Live Instrument View (Ctrl+L)",
            command=self._menu_listener.client_live_view)

        self._settings.add_command(
            label="Instrument Connection Debugger",
            command=self._menu_listener.client_instrument_connection_debugger)
        self._settings.add_command(
            label="Addon Settings",
            command=self._menu_listener.client_addon_settings)
        self._settings.add_command(
            label="Stage Driver Settings",
            command=self._menu_listener.client_stage_driver_settings)

        self._help.add_command(
            label="Documentation and Help (F1)",
            command=self._menu_listener.client_documentation)
        self._help.add_command(
            label="Sourcecode", command=self._menu_listener.client_sourcecode)
        self._help.add_command(
            label="About", command=self._menu_listener.client_load_about)


class MainWindowControlFrame(Frame):
    """
    The control frame used. Components are added from outside.
    """
    def __init__(self, parent):
        Frame.__init__(self, parent)
        self.grid(row=0, column=0, rowspan=2, padx=5, pady=5, sticky='nswe')
        title = Label(self,
                      text="LabExT",
                      font='Helvetica 18 bold')
        title.grid(row=0, column=0, pady=(20, 0), sticky='we')
        version, gitref = get_labext_version()
        if gitref != '-':
            version = Label(self,text='v' + str(version) + ' @ Git ref ' + str(gitref) + "\nPress F1 for help.")
        else:
            version = Label(self, text='v' + str(version) + "\nPress F1 for help.")
        version.grid(row=1, column=0, pady=(0, 20), sticky='we')

        self.rowconfigure(2, weight=1)
        self.rowconfigure(3, weight=1)
        self.rowconfigure(4, weight=1)
        self.rowconfigure(5, weight=1)
        self.rowconfigure(6, weight=1)
        self.columnconfigure(0, weight=1)


class MainWindowControlPanel(ControlPanel):
    """
    The main control panel.
    Has some checkboxes and buttons, registers all callback functions for those.
    """
    def __init__(self, parent, model):
        self.parent = parent
        self.model = model
        ControlPanel.__init__(self, parent)
        self.logger = logging.getLogger()
        #
        # control buttons
        #
        self.logger.debug('Adding control buttons..')
        self.grid(row=5, column=0, sticky='we')
        self.title = 'Execute ToDos'
        self.button_width = 15
        self.command_source = self.model.commands

        # add checkboxes for execution controls
        self.exctrl_mm_pause = Checkbutton(
            self,
            text="Pause after every device (Manual Mode)",
            variable=self.model.var_mm_pause)
        self.add_widget(self.exctrl_mm_pause, column=0, row=1, columnspan=2, sticky='we')
        self.exctrl_mm_pause_reason = Label(self, textvariable=self.model.var_mm_pause_reason)
        self.exctrl_mm_pause_reason.config(state='disabled')
        self.add_widget(self.exctrl_mm_pause_reason, column=2, row=1, sticky='we')

        self.exctrl_auto_move = Checkbutton(
            self,
            text="Automatically move Piezo Stages to device",
            variable=self.model.var_auto_move)
        self.add_widget(self.exctrl_auto_move, column=0, row=2, columnspan=2, sticky='we')
        self.exctrl_auto_move_reason = Label(self, textvariable=self.model.var_auto_move_reason)
        self.exctrl_auto_move_reason.config(state='disabled')
        self.add_widget(self.exctrl_auto_move_reason, column=2, row=2, sticky='we')

        self.exctrl_sfp_ena = Checkbutton(
            self,
            text="Execute Search-for-Peak before measurement",
            variable=self.model.var_sfp_ena)
        self.add_widget(self.exctrl_sfp_ena, column=0, row=3, columnspan=2, sticky='we')
        self.exctrl_sfp_ena_reason = Label(self, textvariable=self.model.var_sfp_ena_reason)
        self.exctrl_sfp_ena_reason.config(state='disabled')
        self.add_widget(self.exctrl_sfp_ena_reason, column=2, row=3, sticky='we')

        self.rowconfigure(0, weight=1)
        self.rowconfigure(1, weight=1)
        self.rowconfigure(2, weight=1)
        self.rowconfigure(3, weight=1)
        self.columnconfigure(0, weight=1)
        self.columnconfigure(1, weight=1)
        self.columnconfigure(2, weight=1)


class MainWindowCouplingTools(LabelFrame):
    """
    Buttons for quick-accessing the auxiliary tools.
    """

    def __init__(self, parent, controller):
        self.parent = parent
        self.controller = controller
        LabelFrame.__init__(self, self.parent, text='Couple Light to SiP Chip')
        self.grid(row=3, column=0, sticky='we')
        self.rowconfigure(0, weight=1)
        self.rowconfigure(1, weight=1)
        self.columnconfigure(0, weight=1)

        self.live_viewer_btn = Button(self,
                                      text='Open Live Viewer (Ctrl+L)',
                                      command=self.controller.open_live_viewer)
        self.live_viewer_btn.grid(row=0, column=0, sticky='we', padx=5, pady=5)
        self.peak_searcher_btn = Button(self,
                                        text='Peak Searcher (Ctrl+S)',
                                        command=self.controller.open_peak_searcher)
        self.peak_searcher_btn.grid(row=1, column=0, sticky='we', padx=5, pady=5)


class MainWindowButtonsFrame(LabelFrame):
    """
    The buttons frame. Has buttons to add measurements.
    """
    def __init__(self, parent, main_frame, controller):
        self.main_frame = main_frame
        self.parent = parent
        self.controller = controller
        LabelFrame.__init__(self, self.parent, text='Create new ToDos')
        self.grid(row=4, column=0, sticky='we')
        self.rowconfigure(0, weight=1)
        self.rowconfigure(1, weight=1)
        self.columnconfigure(0, weight=1)

        self.new_meas_button = Button(self,
                                      text='New single measurement (Ctrl+N)',
                                      command=self.controller.new_single_measurement)
        self.new_meas_button.grid(row=0, column=0, sticky='we', padx=5, pady=5)
        self.new_meas_button.focus_set()
        new_exp_button = Button(self,
                                text='New device sweep experiment',
                                command=self.main_frame.menu_listener.client_new_experiment)
        new_exp_button.grid(row=1, column=0, sticky='we', padx=5)
        self.repeat_meas_button = Button(self,
                                         text='Repeat last executed measurement (Ctrl+R)',
                                         command=self.controller.repeat_last_exec_measurement)
        self.repeat_meas_button.grid(row=2, column=0, sticky='we', padx=5, pady=5)


class MainWindowParameterFrame(Frame):
    """
    The parameters frame, which contains text boxes for chip names and save directories.
    """
    def __init__(self, parent, model):
        self.parent = parent
        self.model = model
        Frame.__init__(self, parent)

        self.logger = logging.getLogger()
        #
        # parameter table
        #
        self.grid(row=2, column=0, sticky='we')
        self.rowconfigure(0, weight=1)
        self.rowconfigure(1, weight=1)
        self.columnconfigure(0, weight=1)

        self.chip_parameter_table = ParameterTable(self)
        self.chip_parameter_table.grid(row=0, column=0, sticky='we')
        self.chip_parameter_table.title = 'Chip Description Parameters'
        self.chip_parameter_table.enabled = self.model.allow_change_chip_params
        self.chip_parameter_table.parameter_source = self.model.chip_parameters
        if self.chip_parameter_table.deserialize(self.model.chiptable_settings_path):
            self.logger.info("Loaded experiment chip parameters from file.")
        self.chip_parameter_table.columnconfigure(0, weight=1)

        self.save_parameter_table = ParameterTable(self)
        self.save_parameter_table.grid(row=1, column=0, sticky='we')
        self.save_parameter_table.title = 'Save Directory for JSON Files'
        self.save_parameter_table.enabled = self.model.allow_change_save_params
        self.save_parameter_table.parameter_source = self.model.save_parameters
        if self.save_parameter_table.deserialize(self.model.savetable_settings_path):
            self.logger.info("Loaded experiment save parameters from file.")
        self.save_parameter_table.columnconfigure(0, weight=1)


class MainWindowAxesFrame(LabelFrame):
    """
    The main axes frame. Contains two selectors for both y and x axis.
    """
    def __init__(self, parent, root, controller):
        self.parent = parent
        self.root = root
        self.controller = controller
        LabelFrame.__init__(self, self.parent, text='Choose Axes to Display')

        self.grid(row=6, column=0, sticky='we')
        self.rowconfigure(2, weight=1)
        self.columnconfigure(0, weight=1)
        self.columnconfigure(1, weight=1)

        self._x_axis_plot_label = Label(self, text='Set data for x-axis:')
        self._x_axis_plot_label.grid(row=1, column=0, sticky='we')
        self._y_axis_plot_label = Label(self, text='Set data for y-axis:')
        self._y_axis_plot_label.grid(row=0, column=0, sticky='we')

        self.x_axis_choice = StringVar(self.root)
        self.x_axis_choice.trace('w', self.controller.axis_changed)
        self.y_axis_choice = StringVar(self.root)
        self.y_axis_choice.trace('w', self.controller.axis_changed)
        self._axis_being_changed = False

        self._choices = ['']

        self.x_axis_plot_selector = OptionMenu(self, self.x_axis_choice, *self._choices)
        self.x_axis_plot_selector.grid(row=1, column=1, sticky='we')
        self.x_axis_plot_selector.rowconfigure(0, weight=1)
        self.x_axis_plot_selector.columnconfigure(1, weight=1)

        self.y_axis_plot_selector = OptionMenu(self, self.y_axis_choice, *self._choices)
        self.y_axis_plot_selector.grid(row=0, column=1, sticky='we')
        self.y_axis_plot_selector.rowconfigure(0, weight=1)
        self.y_axis_plot_selector.columnconfigure(1, weight=1)


class MainWindowLoggingWidget(LabelFrame):
    """
    The logging widget. Displays all logged information.
    Registers itself with the logger.
    """
    def __init__(self, parent):
        self.parent = parent
        self.logger = logging.getLogger()
        LabelFrame.__init__(self, self.parent, text='Log')
        self.grid(row=2, rowspan=2, column=0, padx=5, pady=5, sticky='nswe')
        self.rowconfigure(0, weight=1)
        self.columnconfigure(0, weight=1)
        st = scrolledtext.ScrolledText(self, state='disabled')
        st.configure(font='TkFixedFont')
        st.grid(row=0, column=0, sticky='nswe')
        # register widget handler to root logger
        self.logger.addHandler(LoggingWidgetHandler(st))


class MainWindowMeasurementTable(MeasurementTable):
    """
    The main measurement table
    """
    def __init__(self, parent, experiment_manager):
        self.parent = parent
        self.experiment_manager = experiment_manager
        MeasurementTable.__init__(self,
                                  parent=self.parent,
                                  experiment_manager=self.experiment_manager,
                                  total_col_width=540,
                                  do_changed_callbacks=True,
                                  allow_only_single_meas_name=True)

        self.title = "Finished Measurements"
        self.grid(row=2, column=1, padx=5, pady=5, sticky='nswe')


class MainWindowToDoTable(ToDoTable):
    """
    The main To do table.
    """
    def __init__(self, parent, controller, experiment_manager):
        self.parent = parent
        self.controller = controller
        self.experiment_manager = experiment_manager
        ToDoTable.__init__(self,
                           parent=self.parent,
                           experiment_manager=self.experiment_manager,
                           total_col_width=480,
                           selec_mode='browse',
                           double_click_callback=self.controller.todo_edit)
        self.title = "ToDo Queue"
        self.grid(row=2, column=2, padx=5, pady=5, sticky='nswe')


class MainWindowFinishedMeasFrame(CustomFrame):
    """
    Finished Measurements frame. Sets up the grid and places buttons at the bottom.
    """
    def __init__(self, parent, controller):
        self.parent = parent
        self.controller = controller
        CustomFrame.__init__(self, self.parent)
        self.title = "Edit Finished Measurements"
        self.grid(row=3, column=1, padx=5, pady=5, sticky='nswe')

        _check_all_meas = Button(self, text='Check All',
                                 command=self.controller.check_all_measurements, width=10)
        _check_all_meas.grid(row=0, column=0, padx=5, pady=5, sticky='w')

        _uncheck_all_meas = Button(self, text='Uncheck All',
                                   command=self.controller.uncheck_all_plotted_measurements, width=10)
        _uncheck_all_meas.grid(row=0, column=1, padx=5, pady=5, sticky='w')

        _remove_checked_meas = Button(self, text='Remove Checked',
                                      command=self.controller.remove_checked_measurements, width=15)
        _remove_checked_meas.grid(row=0, column=2, padx=5, pady=5, sticky='w')

        _remove_all_meas = Button(self, text='Remove All',
                                  command=self.controller.remove_all_measurements, width=15)
        _remove_all_meas.grid(row=0, column=3, padx=5, pady=5, sticky='w')


class MainWindowToDoFrame(CustomFrame):
    """
    Custom Frame implementation used for the To Do window.
    Sets up the grid and adds the control buttons at the bottom.
    """
    def __init__(self, parent, controller):
        self.parent = parent
        self.controller = controller
        CustomFrame.__init__(self, parent)
        self.title = "Edit ToDo Queue"
        self.grid(row=3, column=2, padx=5, pady=5, sticky='nswe')

        _edit_todo_meas = Button(self, text='Edit ToDo', command=self.controller.todo_edit, width=10)
        _edit_todo_meas.grid(row=0, column=0, padx=5, pady=5, sticky='w')

        _dupl_todo_meas = Button(self, text='Clone ToDo', command=self.controller.todo_clone, width=10)
        _dupl_todo_meas.grid(row=0, column=1, padx=5, pady=5, sticky='w')

        self.delete_todo_meas = Button(self, text='Delete ToDo', command=self.controller.todo_delete, width=10)
        self.delete_todo_meas.grid(row=0, column=2, padx=5, pady=5, sticky='w')

        _open_todo_side_window = Button(self, text='Side Window', command=self.controller.todo_side_window, width=10)
        _open_todo_side_window.grid(row=0, column=3, padx=5, pady=5, sticky='w')

        _move_todo_up = Button(self, text='Move Up', command=self.controller.move_todo_up, width=10)
        _move_todo_up.grid(row=0, column=4, padx=5, pady=5, sticky='w')

        _move_todo_down = Button(self, text='Move Down', command=self.controller.move_todo_down, width=10)
        _move_todo_down.grid(row=0, column=5, padx=5, pady=5, sticky='w')

        _delete_all_todo_meas = Button(self, text='Delete All', command=self.controller.todo_delete_all, width=10)
        _delete_all_todo_meas.grid(row=0, column=6, padx=5, pady=5, sticky='w')


class MainWindowFrame(Frame):
    """
    The main Frame class. Provides setup routines for the main window.
    """
    def __init__(self, parent, model, controller, experiment_manager):
        """
        Constructor of the main frame. Sets up the TK grid and sets some variables.
        Most functionality is handled in the class specific functions below.
        """
        self.root = parent
        self.model = model
        self.controller = controller
        self.experiment_manager = experiment_manager

        Frame.__init__(self, self.root)

        # place main window in root element
        self.grid(row=0, column=0, sticky='nswe')

        # these settings are needed to make everything scale to the window size
        self.root.rowconfigure(0, weight=1)
        self.root.columnconfigure(0, weight=1)

        self.columnconfigure(0, weight=1)
        self.columnconfigure(1, weight=2)
        self.columnconfigure(2, weight=2)
        self.rowconfigure(0, weight=100)
        self.rowconfigure(1, weight=100)
        self.rowconfigure(2, weight=100)
        self.rowconfigure(3, weight=1)

        self.menu = None
        self.menu_listener = None

        self.control_frame = None
        self.parameter_frame = None
        self.buttons_frame = None
        self.coupling_tools_panel = None
        self.control_panel = None

        self.selec_plot = None
        self.live_plot = None
        self.axes_frame = None

        self.logging_frame = None

        self.measurement_table = None
        self.to_do_table = None
        self.to_do_frame = None
        self.finished_meas_frame = None

    def set_up_menu(self):
        """
        Sets up the menu bar up top.
        """
        self.menu_listener = MListener(self.experiment_manager, self.root)
        self.menu = MainWindowContextMenu(self, self.menu_listener)

    def set_up_control_frame(self):
        """
        Sets up the control frame, as well as the two plot frames.
        """
        self.control_frame = MainWindowControlFrame(self)
        self.parameter_frame = MainWindowParameterFrame(self.control_frame, self.model)
        self.buttons_frame = MainWindowButtonsFrame(self.control_frame, self, self.controller)
        self.control_panel = MainWindowControlPanel(self.control_frame, self.model)
        self.coupling_tools_panel = MainWindowCouplingTools(self.control_frame, self.controller)
        self.axes_frame = MainWindowAxesFrame(self.control_frame, self.root, self.controller)

        self.selec_plot = PlotControl(self, add_toolbar=True, figsize=(5, 5), add_legend=True,
                                       onclick=self.menu_listener.client_extra_plots)
        self.selec_plot.title = 'Measurement Selection Plot'
        self.selec_plot.show_grid = True
        self.selec_plot.data_source = self.model.selec_plot_data
        self.selec_plot.grid(row=0, column=1, rowspan=2, padx=10, pady=10, sticky='nswe')
        self.selec_plot.rowconfigure(0, weight=1)
        self.selec_plot.columnconfigure(0, weight=1)

        self.live_plot = PlotControl(self, add_toolbar=True, figsize=(5, 5), polling_time_s=.5)
        self.live_plot.title = 'Live Plot'
        self.live_plot.show_grid = True
        self.live_plot.data_source = self.model.live_plot_data
        self.live_plot.grid(row=0, column=2, rowspan=2, padx=10, pady=10, sticky='nswe')
        self.live_plot.rowconfigure(0, weight=1)
        self.live_plot.columnconfigure(0, weight=1)

    def set_up_logging_frame(self):
        """
        This function sets up the logging frame
        """
        self.logging_frame = MainWindowLoggingWidget(self)

    def set_up_auxiliary_tables(self):
        """
        Sets up the auxiliary tables for the main window. Contains set up routines for the measurement tables,
        and th to do tables.
        """
        self.measurement_table = MainWindowMeasurementTable(self, self.experiment_manager)
        self.to_do_table = MainWindowToDoTable(self, self.controller, self.experiment_manager)
        self.to_do_frame = MainWindowToDoFrame(self, self.controller)
        self.finished_meas_frame = MainWindowFinishedMeasFrame(self, self.controller)


class MainWindowView:
    """
    View Class for the mainwindow. Sets up and controls everything about the mainwindow, including
    the TKinter main window setup routines.
    """
    def __init__(self, model, controller, root, experiment_manager):
        self.model = model
        self.controller = controller
        self.root = root
        self.experiment_manager = experiment_manager

        self.logger = logging.getLogger()

        self.frame = None

    def set_up_root_window(self):
        """
        This sets up the TKinter Main window. Should be moved to a separate file at some point.
        """
        self.root.title(self.model.application_title)  # window title

        # connect to event in case the application closes and an experiment is
        # still running.
        self.root.protocol("WM_DELETE_WINDOW", self.controller.on_window_close)

        # add the frame
        self.frame = MainWindowFrame(self.root, self.model, self.controller, self.experiment_manager)

    def set_up_platform(self):
        """
        Handles platform specific code
        """
        if system() == 'Windows':
            self.root.wm_state('zoomed')  # as large as possible without hiding task bar
        else:
            self.root.geometry('{}x{}'.format(self.model.app_width, self.model.app_height))  # window size

    def set_up_main_window(self):
        """
        Setup main window
        """
        #
        # add menu bar
        #
        self.set_up_context_menu()

        self.frame.set_up_control_frame()
        
        self.frame.set_up_logging_frame()
        #
        # active and finished measurement tables
        #

        self.frame.set_up_auxiliary_tables()

    def set_up_context_menu(self):
        """
        Setup main window context menu and menu listener
        """
        self.frame.set_up_menu()
        self.root.config(menu=self.frame.menu)<|MERGE_RESOLUTION|>--- conflicted
+++ resolved
@@ -61,12 +61,9 @@
         self._movement_new.add_command(
             label="Configure Stages...",
             command=self._menu_listener.client_configure_mover)
-<<<<<<< HEAD
-=======
         self._movement_new.add_command(
             label="Calibrate Stages...",
             command=self._menu_listener.client_calibrate_mover)
->>>>>>> b8a4d12d
 
         self._movement.add_command(
             label="Configure Stages",
