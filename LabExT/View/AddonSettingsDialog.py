--- conflicted
+++ resolved
@@ -51,6 +51,9 @@
         self.wizard_window.title("Addon Settings")
         self.wizard_window.focus_force()
 
+        self.wizard_window.columnconfigure(0, weight=1)
+        self.wizard_window.rowconfigure(3, weight=1)
+
         #
         # top level hint
         #
@@ -64,6 +67,7 @@
         #
         addon_path_frame = CustomFrame(self.wizard_window)
         addon_path_frame.title = " addon paths "
+        addon_path_frame.columnconfigure(1, weight=1)
         addon_path_frame.grid(row=1, column=0, padx=5, pady=5, sticky='nswe')
 
         # place hint
@@ -88,11 +92,10 @@
         #
         user_input_path = StringVar(self._root)
         Label(addon_path_frame, text="path:").grid(row=2, column=0, padx=5, sticky='w')
-        Entry(addon_path_frame, width=50, textvariable=user_input_path).grid(row=2, column=1, padx=5, sticky='we')
+        Entry(addon_path_frame, textvariable=user_input_path).grid(row=2, column=1, padx=5, sticky='we')
         Button(addon_path_frame, text='Add Path', command=lambda: self.add_addon_path(user_input_path.get())).grid(row=2, column=2, padx=5, sticky='e')
         Button(addon_path_frame, text='Browse', command=lambda: self.add_addon_path(filedialog.askdirectory())).grid(row=2, column=3, padx=5, sticky='e')
 
-<<<<<<< HEAD
         nb = Notebook(self.wizard_window)
         
         loaded_addons = {
@@ -101,76 +104,26 @@
             "CardFrames": self._exp_mgr.live_viewer_cards,
             "Stages": self._exp_mgr.mover.stage_classes,
             "Chip Sources": self._exp_mgr.chip_source_api.chip_sources,
+            "Export Formats": self._exp_mgr.export_format_api.export_formats,
         }
-=======
-        CustomTable(parent=loaded_meas_frame,
-                    columns=('Measurement class', 'imported from'),
-                    rows=self._get_loaded_measurements_and_paths(),
-                    selectmode='none',
-                    sortable=False)  # custom table inserts itself into the parent frame
->>>>>>> f7430508
 
         for title, data in loaded_addons.items():
             frame = CustomFrame(nb)
+            frame.rowconfigure(0, weight=1)
+            frame.columnconfigure(0, weight=1)
             nb.add(frame, text=title)
 
-<<<<<<< HEAD
             treeview = Treeview(frame)
-=======
-        CustomTable(parent=loaded_instr_frame,
-                    columns=('Instrument class', 'imported from'),
-                    rows=self._get_loaded_instruments_and_paths(),
-                    selectmode='none',
-                    sortable=False)  # custom table inserts itself into the parent frame
->>>>>>> f7430508
 
             for title, paths in data.items():
                 header = treeview.insert("", END, text=title)
 
-<<<<<<< HEAD
                 for path in paths.PluginLoader_module_path:
                     treeview.insert(header, END, text=path)
 
-            treeview.pack(side=TOP, fill=X, padx=10, pady=(10, 5))
-
-        nb.grid(sticky='nswe')
-=======
-        CustomTable(parent=loaded_lvcards_frame,
-                    columns=('CardFrame class', 'instrument type', 'imported from'),
-                    rows=self._get_loaded_lvcards_and_paths(),
-                    selectmode='none',
-                    sortable=False)  # custom table inserts itself into the parent frame
-
-        #
-        # table with paths for all loaded stage classes
-        #
-        loaded_stage_frame = CustomFrame(self.wizard_window)
-        loaded_stage_frame.title = " currently loaded Stage classes "
-        loaded_stage_frame.grid(row=6, column=0, padx=5, pady=5, sticky='nswe')
-        loaded_stage_frame.columnconfigure(0, weight=1)
-        loaded_stage_frame.rowconfigure(0, weight=1)
-
-        CustomTable(parent=loaded_stage_frame,
-                columns=('Stage class', 'imported from'),
-                rows=self._get_loaded_stages_and_paths(),
-                selectmode='none',
-                sortable=False)  # custom table inserts itself into the parent frame
-        
-        #
-        # table with paths for all loaded stage classes
-        #
-        loaded_chipsource_frame = CustomFrame(self.wizard_window)
-        loaded_chipsource_frame.title = " currently loaded Chip Source classes "
-        loaded_chipsource_frame.grid(row=7, column=0, padx=5, pady=5, sticky='nswe')
-        loaded_chipsource_frame.columnconfigure(0, weight=1)
-        loaded_chipsource_frame.rowconfigure(0, weight=1)
-
-        CustomTable(parent=loaded_chipsource_frame,
-                columns=('Chip Source class', 'imported from'),
-                rows=self._get_loaded_chip_sources_and_paths(),
-                selectmode='none',
-                sortable=False)  # custom table inserts itself into the parent frame
->>>>>>> f7430508
+            treeview.grid(row=0, column=0, padx=10, pady=(10, 5), sticky='nswe')
+
+        nb.grid(row=3, sticky='nswe')
 
         #
         # bottom row buttons
