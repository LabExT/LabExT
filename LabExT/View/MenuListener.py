#!/usr/bin/env python3
# -*- coding: utf-8 -*-
"""
LabExT  Copyright (C) 2021  ETH Zurich and Polariton Technologies AG
This program is free software and comes with ABSOLUTELY NO WARRANTY; for details see LICENSE file.
"""

import datetime
import json
import logging
import sys
import webbrowser
from threading import Thread
from tkinter import filedialog, simpledialog, messagebox, Toplevel, Label, Frame, Button, TclError, font

from LabExT.Utils import run_with_wait_window, get_author_list, try_to_lift_window
from LabExT.View.AddonSettingsDialog import AddonSettingsDialog
from LabExT.View.ConfigureStageWindow import ConfigureStageWindow
from LabExT.View.Controls.ParameterTable import ParameterTable, ConfigParameter
from LabExT.View.ExperimentWizard.ExperimentWizardController import ExperimentWizardController
from LabExT.View.Exporter import Exporter
from LabExT.View.ExtraPlots import ExtraPlots
from LabExT.View.InstrumentConnectionDebugger import InstrumentConnectionDebugger
from LabExT.View.LiveViewer.LiveViewerController import LiveViewerController
from LabExT.View.MoveDeviceWindow import MoveDeviceWindow
from LabExT.View.MovementWizard.MovementWizardController import MovementWizardController
from LabExT.View.ProgressBar.ProgressBar import ProgressBar
from LabExT.View.SearchForPeakPlotsWindow import SearchForPeakPlotsWindow
from LabExT.View.StageCalibration.StageCalibrationController import StageCalibrationController
from LabExT.View.StageDriverSettingsDialog import StageDriverSettingsDialog


class MListener:
    """Listens to the events triggered by clicks on the menu bar.
    """

    def __init__(self, experiment_manager, root):
        """Constructor.

        Parameters
        ----------
        experiment_manager : ExperimentManager
            Instance of current ExperimentManager.
        root : Tk
            Tkinter parent window.
        """
        self.logger = logging.getLogger()
        self.logger.debug('Initialised MenuListener with parent: %s experiment_manager: %s', root, experiment_manager)
        self._experiment_manager = experiment_manager
        self._root = root

        # toplevel tracking to simply raise window if already opened once instead of opening a new one
        self.swept_exp_wizard_toplevel = None
        self.exporter_toplevel = None
        self.stage_configure_toplevel = None
        self.stage_movement_toplevel = None
        self.stage_device_toplevel = None
        self.sfpp_toplevel = None
        self.extra_plots_toplevel = None
        self.live_viewer_toplevel = None
        self.instrument_conn_debuger_toplevel = None
        self.addon_settings_dialog_toplevel = None
        self.stage_driver_settings_dialog_toplevel = None
        self.about_toplevel = None
        self.pgb = None
        self.import_done = False
        self.movement_wizard_toplevel = None
<<<<<<< HEAD
=======
        self.calibraton_wizard_toplevel = None
>>>>>>> b8a4d12d

    def client_new_experiment(self):
        """Called when user wants to start new Experiment. Calls the
        ExperimentWizard.
        """
        if try_to_lift_window(self.swept_exp_wizard_toplevel):
            return

        # start the measurement wizard
        self.logger.debug('Opening new device sweep wizard window.')
        self._experiment_wizard = ExperimentWizardController(self._root, self._experiment_manager)
        self.swept_exp_wizard_toplevel = self._experiment_wizard.view.main_window
        self._experiment_wizard.start_wizard()

    def client_load_data(self):
        """Called when user wants to load data. Opens a file dialog
        and then imports selected files.
        """
        self.logger.debug('Client wants to load data.')

        # tk returns this in tuples of strings
        file_names_tuple = filedialog.askopenfilenames(
            title='Select files for import',
            filetypes=(('.json data', '*.json'), ('all files', '*.*')))
        self.file_names = [*file_names_tuple]

        self.logger.debug('Files to import: %s', self.file_names)

        if not self.file_names:
            self.logger.debug('Aborting file import. No files selected.')
            return

        self.import_done = False
        # here we set up the progress bar
        self.pgb = ProgressBar(self._root, 'Importing Files...')

        # now we can start the import thread
        Thread(target=self.import_runner).start()

        # this little loop here updates the progress bar
        while not self.import_done:
            self.pgb.update_idletasks()
            self.pgb.update()

        # finally, we can destroy the progress bar
        self.pgb.destroy()

    def import_runner(self):        # load measurements and append to current experiment's measurement list
        loaded_files = []
        for file_name in self.file_names:
            try:
                with open(file_name) as f:
                    raw_data = json.load(f)
                    self._experiment_manager.exp.load_measurement_dataset(raw_data, file_name)
                loaded_files.append(file_name)
            except Exception as exc:
                msg = "Could not import file {:s} due to: {:s}".format(file_name, repr(exc))
                self.logger.error(msg)
                messagebox.showerror("Load Data Error", msg)
                continue

        self.logger.info('Finished data import of files: {:s}'.format(str(loaded_files)))
        self.import_done = True

    def client_import_chip(self):
        """Called when user wants to import a new chip. Opens a file
        dialog, asks for a chip name and calls the experiment manager
        to change chip.
        """
        self.logger.debug('Client wants to import chip')

        # open a file dialog and ask for location of chip
        if self._experiment_manager.exp.to_do_list:
            messagebox.showinfo(
                'Error',
                'Please finish your experiment before you import a chip.')
            self.logger.warning('Cannot import new chip: there are still measurements to do.')
            return
        _chip_path = filedialog.askopenfilename(
            title="Select chip layout file",
            filetypes=(("chip layout", "*.txt"),
                       ("chip layout", "*.json"),
                       ("chip layout", "*.csv"),
                       ("all files", "*.*")))
        if _chip_path:
            _chip_name = simpledialog.askstring(
                title="Custom chip name",
                prompt="Set individual chip name",
                initialvalue="Chip_01")
            if _chip_name:
                try:
                    self._experiment_manager.import_chip(_chip_path, _chip_name)
                except Exception as exc:
                    msg = "Could not import chip due to: " + repr(exc)
                    self.logger.error(msg)
                    messagebox.showerror('Chip Import Error', msg)
                    return
                msg = "Chip with name {:s} and description " \
                      "file {:s} successfully imported.".format(_chip_name, _chip_path)
                self.logger.info(msg)
                messagebox.showinfo("Chip Import Success", msg)
            # if user presses cancel when asked for custom name we abort
            else:
                self.logger.info('Chip import aborted by user (cancelled name setting).')
        else:
            self.logger.info('Chip import aborted by user (no file selected).')

    def client_export_data(self):
        """Called when user wants to export data. Starts the Exporter.
        """
        if try_to_lift_window(self.exporter_toplevel):
            return

        self.logger.debug('Client wants to export data')
        exporter = Exporter(self._root, self._experiment_manager)
        self.exporter_toplevel = exporter._meas_window

    def client_quit(self):
        """
        Called when use clicks Quit menu entry. Quit the application.
        """
        sys.exit(0)

    def client_configure_mover(self):
        """
        Open wizard to configure the Mover.
        """
        if try_to_lift_window(self.movement_wizard_toplevel):
            return
        
        movement_wizard = MovementWizardController(
            self._experiment_manager, self._experiment_manager.mover_new, parent=self._root)
        self.movement_wizard_toplevel = movement_wizard.view

<<<<<<< HEAD
=======
    def client_calibrate_mover(self):
        """
        Open wizard to calibrate the Mover.
        """
        if try_to_lift_window(self.calibraton_wizard_toplevel):
            return

        calibraton_wizard = StageCalibrationController(
                self._experiment_manager, self._experiment_manager.mover_new, parent=self._root)
        self.calibraton_wizard_toplevel = calibraton_wizard.view

>>>>>>> b8a4d12d
    def client_configure_stages(self):
        """
        Open stage info and configuration window.
        """
        if try_to_lift_window(self.stage_configure_toplevel):
            return
        
        self.stage_configure_toplevel = Toplevel(self._root)
        self.stage_configure_toplevel.lift()
        ConfigureStageWindow(self.stage_configure_toplevel, self._experiment_manager)

    def client_move_stages(self):
        """Called when the user wants to move the stages manually.
        Opens a window with parameters for relative movement.
        """
        if try_to_lift_window(self.stage_movement_toplevel):
            return

        self.logger.debug('Client wants to move stages manually')

        # create new window
        self.stage_movement_toplevel = Toplevel(self._root)
        self.stage_movement_toplevel.attributes('-topmost', 'true')

        self._params = {}
        for dim_name in self._experiment_manager.mover.dimension_names:
            self._params[dim_name] = ConfigParameter(self.stage_movement_toplevel, unit='um', parameter_type='number_float')

        param_table = ParameterTable(self.stage_movement_toplevel)
        param_table.grid(row=0, column=0, padx=5, pady=50)
        param_table.title = 'Relative movement of stages'
        param_table.parameter_source = self._params

        if len(self._params) == 0:
            lbl = Label(self.stage_movement_toplevel, text='Mover not initialized yet.')
            lbl.grid(row=0, column=0)
        else:
            ok_button = Button(self.stage_movement_toplevel, text='Move stages', command=self._move_relative)
            ok_button.grid(row=1, column=0, sticky='e')

    def _move_relative(self):
        """Called when the user presses on button 'Move stages' in
        client_move_stages. Calls mover to perform a relative movement.
        """
        # get values from input fields
        relative_moves = []
        for dim_name in self._experiment_manager.mover.dimension_names:
            relative_moves.append(self._params[dim_name].value)
        self.logger.info('Client wants to move stages manually - %s', relative_moves)

        try:
            self._experiment_manager.mover.move_relative(*relative_moves, lift_z_dir=True)
        except Exception as exc:
            msg = 'Could not move stages manually! Reason: ' + repr(exc)
            messagebox.showinfo('Error', msg)
            self.logger.exception(msg)

    def client_move_device(self):
        """Called when the user wants to move the stages to a specific device.
        Opens a MoveDeviceWindow and uses mover to perform the movement.
        """
        self.logger.debug('client wants to move to specific device')

        if not self._experiment_manager.chip:
            msg = 'No chip file imported before moving to device. Cannot move to device without chip file present.'
            messagebox.showerror('No chip layout', msg)
            self.logger.error(msg)
            return
        if not self._experiment_manager.mover.trafo_enabled:
            msg = 'Stage coordinates not calibrated to chip. ' + \
                  'Please calibrate the coordinate transformation first before moving the stages automatically.'
            messagebox.showerror('Error: No transformation', msg)
            self.logger.error(msg)
            return

        if try_to_lift_window(self.stage_device_toplevel):
            return

        # open a new window
        self.stage_device_toplevel = Toplevel(self._root)
        # place the table inside
        dev_window = MoveDeviceWindow(self.stage_device_toplevel,
                                      self._experiment_manager,
                                      'Please select the device to which you would like to move')
        self._root.wait_window(self.stage_device_toplevel)

        # get the selected device
        device = dev_window.selection

        # catch case where no device is selected
        if device is None:
            msg = 'No device selected. Aborting move.'
            messagebox.showwarning("No Device Selected", msg)
            self.logger.warning(msg)
            return

        # perform movement
        run_with_wait_window(
            self._root,
            "Moving to device...",
            lambda: self._experiment_manager.mover.move_to_device(device))

        msg = 'Successfully moved to device with ID: ' + str(device._id)
        messagebox.showinfo('Success', msg)
        self.logger.info(msg)

    def client_transformation(self):
        """Called when user wants to perform a coordinate transformation.
        Calls check_for_saved_transformation in mover to check for saved transformation.
        The user can than decide if he wants to load the saved transformation or make a new one.
        """
        self.logger.debug('Client wants to perform transformation.')

        if self._experiment_manager.chip:
            try:
                self._experiment_manager.mover.check_for_saved_transformation()
            except Exception as exc:
                msg = 'Transformation raised Exception. Reason: ' + repr(exc)
                messagebox.showinfo('Transformation aborted', msg)
                self.logger.error(msg)

            if not self._experiment_manager.mover.trafo_enabled:
                msg = 'Error: Automatic movement not enabled.'
                messagebox.showerror('Error', msg)
                self.logger.error(msg)
        else:
            msg = 'No chip file imported. Cannot do coordinate transformation for stages with no chip file present.'
            messagebox.showwarning('Error: No chip layout', msg)
            self.logger.warning(msg)

    def client_search_for_peak(self):
        """Called when user wants to open plotting window for search for peak observation."""
        if try_to_lift_window(self.sfpp_toplevel):
            return

        self.logger.debug('Opening new search for peak window.')
        sfpp = SearchForPeakPlotsWindow(parent=self._root,
                                        experiment_manager=self._experiment_manager)
        self.sfpp_toplevel = sfpp.plot_window

    def client_extra_plots(self):
        """ Called when user wants to open extra plots. """
        if try_to_lift_window(self.extra_plots_toplevel):
            return
        
        main_window = self._experiment_manager.main_window
        meas_table = main_window.view.frame.measurement_table
        self.logger.debug('Opening new extra plots window.')
        main_window.extra_plots = ExtraPlots(meas_table, main_window.view.frame)
        self.extra_plots_toplevel = main_window.extra_plots.cur_window

    def client_side_windows(self):
        raise DeprecationWarning("Open side windows is deprecated. Do not use.")

    def client_live_view(self):
        """Called when user wants to start live view.
        Creates a new instance of LiveViewer, which takes care of
        settings, instruments and plotting.
        """
        if try_to_lift_window(self.live_viewer_toplevel):
            return

        self.logger.debug('Opening new live viewer window.')
        lv = LiveViewerController(self._root, self._experiment_manager)  # blocking call until all settings have been made
        self.live_viewer_toplevel = lv.current_window  # reference to actual toplevel

    def client_instrument_connection_debugger(self):
        """ opens the instrument connection debugger """
        if try_to_lift_window(self.instrument_conn_debuger_toplevel):
            return

        icd = InstrumentConnectionDebugger(self._root, self._experiment_manager)
        self.instrument_conn_debuger_toplevel = icd.wizard_window

    def client_addon_settings(self):
        """ opens the addon settings dialog """
        if try_to_lift_window(self.addon_settings_dialog_toplevel):
            return

        asd = AddonSettingsDialog(self._root, self._experiment_manager)
        self.addon_settings_dialog_toplevel = asd.wizard_window

    def client_stage_driver_settings(self):
        """ opens the stage driver settings dialog """
        if try_to_lift_window(self.stage_driver_settings_dialog_toplevel):
            return

        sdd = StageDriverSettingsDialog(self._root)
        self.stage_driver_settings_dialog_toplevel = sdd.wizard_window

    def client_documentation(self):
        """ Opens the documentation in a new browser session. """
        self._experiment_manager.show_documentation(None)

    def client_sourcecode(self):
        """Opens the sourcecode in a new browser session.
        """
        webbrowser.open('https://github.com/LabExT/LabExT')

    def client_load_about(self):
        """Opens an About window.
        """
        if try_to_lift_window(self.about_toplevel):
            return

        self.logger.debug('Client opens about window')
        self.about_toplevel = Toplevel(self._root)
        self.about_toplevel.attributes('-topmost', 'true')
        about_window = Frame(self.about_toplevel)
        about_window.grid(row=0, column=0)

        font_title = font.Font(size=12, weight='bold')
        font_normal = font.Font(size=10)

        label_title = Label(
            about_window, text='LabExT - Laboratory Experiment Tool')
        label_title.configure(font=font_title)
        label_title.grid(row=0, column=0)

        label_description = Label(
            about_window,
            text=
            'a laboratory experiment software environment for performing measurements and visualizing data\n' +
            f'Copyright (C) {datetime.date.today().strftime("%Y"):s} ETH Zurich and Polariton Technologies AG\n'
            'released under GPL v3, see LICENSE file'
        )
        label_description.configure(font=font_normal)
        label_description.grid(row=1, column=0)

        # authors are loaded form AUTHORS.md file
        authors = get_author_list()
        label_credits = Label(
            about_window,
            text='\n'.join(authors)
        )
        label_credits.configure(font=font_normal)
        label_credits.grid(row=9, column=0, rowspan=6)<|MERGE_RESOLUTION|>--- conflicted
+++ resolved
@@ -65,10 +65,7 @@
         self.pgb = None
         self.import_done = False
         self.movement_wizard_toplevel = None
-<<<<<<< HEAD
-=======
         self.calibraton_wizard_toplevel = None
->>>>>>> b8a4d12d
 
     def client_new_experiment(self):
         """Called when user wants to start new Experiment. Calls the
@@ -203,8 +200,6 @@
             self._experiment_manager, self._experiment_manager.mover_new, parent=self._root)
         self.movement_wizard_toplevel = movement_wizard.view
 
-<<<<<<< HEAD
-=======
     def client_calibrate_mover(self):
         """
         Open wizard to calibrate the Mover.
@@ -216,7 +211,6 @@
                 self._experiment_manager, self._experiment_manager.mover_new, parent=self._root)
         self.calibraton_wizard_toplevel = calibraton_wizard.view
 
->>>>>>> b8a4d12d
     def client_configure_stages(self):
         """
         Open stage info and configuration window.
